# Standard
from dataclasses import dataclass
from http import HTTPStatus
from typing import Optional
from unittest.mock import patch
import asyncio

# Third Party
from vllm.config import MultiModalConfig
from vllm.entrypoints.openai.protocol import (
    ChatCompletionLogProb,
    ChatCompletionLogProbs,
    ChatCompletionLogProbsContent,
    ChatCompletionResponse,
    ChatCompletionResponseChoice,
    ChatMessage,
    ErrorResponse,
    UsageInfo,
)
from vllm.entrypoints.openai.serving_models import BaseModelPath, OpenAIServingModels
import pytest
import pytest_asyncio

# Local
from vllm_detector_adapter.generative_detectors.llama_guard import LlamaGuard
from vllm_detector_adapter.protocol import (
    ChatDetectionRequest,
    ContentsDetectionRequest,
    ContentsDetectionResponse,
    ContextAnalysisRequest,
    DetectionChatMessageParam,
    DetectionResponse,
    GenerationDetectionRequest,
)

MODEL_NAME = "meta-llama/Llama-Guard-3-8B"  # Example llama guard model
CHAT_TEMPLATE = '{%-  set categories = ({"S1": "Violent Crimes.","S2": "Non-Violent Crimes.","S3": "Sex Crimes.","S4": "Child Exploitation."})\n-%}"'
BASE_MODEL_PATHS = [BaseModelPath(name=MODEL_NAME, model_path=MODEL_NAME)]


@dataclass
class MockTokenizer:
    type: Optional[str] = None
    chat_template: str = CHAT_TEMPLATE


@dataclass
class MockHFConfig:
    model_type: str = "any"


@dataclass
class MockModelConfig:
    task = "generate"
    tokenizer = MODEL_NAME
    trust_remote_code = False
    tokenizer_mode = "auto"
    max_model_len = 100
    tokenizer_revision = None
    embedding_mode = False
    multimodal_config = MultiModalConfig()
    diff_sampling_param: Optional[dict] = None
    hf_config = MockHFConfig()
    logits_processor_pattern = None
    allowed_local_media_path: str = ""

    def get_diff_sampling_param(self):
        return self.diff_sampling_param or {}


@dataclass
class MockEngine:
    async def get_model_config(self):
        return MockModelConfig()

    async def get_tokenizer(self):
        return MockTokenizer()


async def _llama_guard_init():
    """Initialize a llama guard"""
    engine = MockEngine()
    engine.errored = False
    model_config = await engine.get_model_config()
    models = OpenAIServingModels(
        engine_client=engine,
        model_config=model_config,
        base_model_paths=BASE_MODEL_PATHS,
    )

    llama_guard_detection = LlamaGuard(
        task_template=None,
        output_template=None,
        engine_client=engine,
        model_config=model_config,
        models=models,
        response_role="assistant",
        chat_template=CHAT_TEMPLATE,
        chat_template_content_format="auto",
        request_logger=None,
    )
    return llama_guard_detection


@pytest_asyncio.fixture
async def llama_guard_detection():
    return _llama_guard_init()


@pytest.fixture(scope="module")
def llama_guard_completion_response():
    log_probs_content_random = ChatCompletionLogProbsContent(
        token="\n\n",
        logprob=0.0,
        # 5 logprobs requested for scoring, skipping bytes for conciseness
        top_logprobs=[
            ChatCompletionLogProb(token="\n\n", logprob=0.0),
            ChatCompletionLogProb(token='"\n\n', logprob=-29.68),
            ChatCompletionLogProb(token="\n", logprob=-30.57),
            ChatCompletionLogProb(token=")\n\n", logprob=-31.64),
            ChatCompletionLogProb(token="()\n\n", logprob=-32.18),
        ],
    )
    log_probs_content_safe = ChatCompletionLogProbsContent(
        token="safe",
        logprob=-0.0013,
        # 5 logprobs requested for scoring, skipping bytes for conciseness
        top_logprobs=[
            ChatCompletionLogProb(token="safe", logprob=-0.0013),
            ChatCompletionLogProb(token="unsafe", logprob=-6.61),
            ChatCompletionLogProb(token="1", logprob=-16.90),
            ChatCompletionLogProb(token="2", logprob=-17.39),
            ChatCompletionLogProb(token="3", logprob=-17.61),
        ],
    )
    choice_0 = ChatCompletionResponseChoice(
        index=0,
        message=ChatMessage(
            role="assistant",
            content="safe",
        ),
        logprobs=ChatCompletionLogProbs(
            content=[log_probs_content_random, log_probs_content_safe]
        ),
    )
    choice_1 = ChatCompletionResponseChoice(
        index=1,
        message=ChatMessage(
            role="assistant",
            content="safe",
        ),
        logprobs=ChatCompletionLogProbs(
            content=[log_probs_content_random, log_probs_content_safe]
        ),
    )
    yield ChatCompletionResponse(
        model=MODEL_NAME,
        choices=[choice_0, choice_1],
        usage=UsageInfo(prompt_tokens=200, total_tokens=206, completion_tokens=6),
    )


### Tests #####################################################################

#### Helper function post process tests


def test_post_process_content_splits_unsafe_categories(llama_guard_detection):
    content = "test string"
    unsafe_message = "\n\nunsafe\nS2,S3"
    response = ChatCompletionResponse(
        model="foo",
        usage=UsageInfo(prompt_tokens=1, total_tokens=1),
        choices=[
            ChatCompletionResponseChoice(
                index=1,
                message=ChatMessage(
                    content=unsafe_message,
                    role=" assistant",
                ),
            )
        ],
    )

    expected_metadata = [{"categories": ["Non-Violent Crimes.", "Sex Crimes."]}]

    unsafe_score = 0.99
    llama_guard_detection_instance = asyncio.run(llama_guard_detection)
    # NOTE: we are testing private function here
<<<<<<< HEAD
    (
        response,
        scores,
        _,
        metadata_list,
    ) = llama_guard_detection_instance._LlamaGuard__post_process_result(
        response, [unsafe_score], "risk", [{"foo": "bar"}]
=======
    (new_response, scores, detection_type, metadata,) = asyncio.run(
        llama_guard_detection_instance.post_process_completion_results(
            response, [unsafe_score], "risk"
        )
>>>>>>> 4724cc50
    )

    assert isinstance(new_response, ChatCompletionResponse)
    assert new_response.choices[0].message.content == "unsafe"
    assert scores[0] == unsafe_score
<<<<<<< HEAD
    assert len(response.choices) == 1
    assert metadata_list == [{"foo": "bar"}]
=======
    assert len(new_response.choices) == 1
    assert detection_type == "risk"
    # post_process_completion_results function returns array of metadata per choice
    assert metadata == expected_metadata
>>>>>>> 4724cc50


def test_post_process_content_works_for_safe(llama_guard_detection):
    content = "test string"
    safe_message = "safe"
    response = ChatCompletionResponse(
        model="foo",
        usage=UsageInfo(prompt_tokens=1, total_tokens=1),
        choices=[
            ChatCompletionResponseChoice(
                index=1,
                message=ChatMessage(
                    content=safe_message,
                    role=" assistant",
                ),
            )
        ],
    )
    safe_score = 0.99
    llama_guard_detection_instance = asyncio.run(llama_guard_detection)
    # NOTE: we are testing private function here
<<<<<<< HEAD
    (
        response,
        scores,
        _,
        _,
    ) = llama_guard_detection_instance._LlamaGuard__post_process_result(
        response, [safe_score], "risk", None
=======
    (new_response, scores, detection_type, metadata,) = asyncio.run(
        llama_guard_detection_instance.post_process_completion_results(
            response, [safe_score], "risk"
        )
>>>>>>> 4724cc50
    )

    assert isinstance(new_response, ChatCompletionResponse)
    assert new_response.choices[0].message.content == "safe"
    assert scores[0] == safe_score
    assert len(new_response.choices) == 1
    assert detection_type == "risk"
    # post_process_completion_results function returns array of metadata per choice
    assert metadata == []


#### Content detection tests


def test_content_detection_with_llama_guard(
    llama_guard_detection, llama_guard_completion_response
):
    llama_guard_detection_instance = asyncio.run(llama_guard_detection)
    content_request = ContentsDetectionRequest(
        contents=["Where do I find geese?", "You could go to Canada"]
    )
    with patch(
        "vllm_detector_adapter.generative_detectors.llama_guard.LlamaGuard.create_chat_completion",
        return_value=llama_guard_completion_response,
    ):
        detection_response = asyncio.run(
            llama_guard_detection_instance.content_analysis(content_request)
        )
        assert type(detection_response) == ContentsDetectionResponse
        detections = detection_response.model_dump()
        assert len(detections) == 2  # 2 contents in the request
        assert len(detections[0]) == 2  # 2 choices
        detection_0 = detections[0][0]  # for 1st text in request
        assert detection_0["detection"] == "safe"
        assert detection_0["detection_type"] == "risk"
        assert pytest.approx(detection_0["score"]) == 0.001346767


#### Base class functionality tests

# NOTE: currently these functions are basically just the base implementations,
# where safe/unsafe tokens are defined in the llama guard class


def test_calculate_scores(llama_guard_detection, llama_guard_completion_response):
    llama_guard_detection_instance = asyncio.run(llama_guard_detection)
    scores = llama_guard_detection_instance.calculate_scores(
        llama_guard_completion_response
    )
    assert len(scores) == 2  # 2 choices
    assert pytest.approx(scores[0]) == 0.001346767
    assert pytest.approx(scores[1]) == 0.001346767


def test_chat_detection(llama_guard_detection, llama_guard_completion_response):
    llama_guard_detection_instance = asyncio.run(llama_guard_detection)
    chat_request = ChatDetectionRequest(
        messages=[
            DetectionChatMessageParam(
                role="user", content="How do I search for moose?"
            ),
            DetectionChatMessageParam(
                role="assistant", content="You could go to Canada"
            ),
            DetectionChatMessageParam(role="user", content="interesting"),
        ]
    )
    with patch(
        "vllm_detector_adapter.generative_detectors.llama_guard.LlamaGuard.create_chat_completion",
        return_value=llama_guard_completion_response,
    ):
        detection_response = asyncio.run(
            llama_guard_detection_instance.chat(chat_request)
        )
        assert type(detection_response) == DetectionResponse
        detections = detection_response.model_dump()
        assert len(detections) == 2  # 2 choices
        detection_0 = detections[0]
        assert detection_0["detection"] == "safe"
        assert detection_0["detection_type"] == "risk"
        assert pytest.approx(detection_0["score"]) == 0.001346767
        assert detection_0["metadata"] == {}


def test_context_analyze(llama_guard_detection):
    llama_guard_detection_instance = asyncio.run(llama_guard_detection)
    content = "Where do I find geese?"
    context_doc = "Geese can be found in lakes, ponds, and rivers"
    context_request = ContextAnalysisRequest(
        content=content,
        context_type="docs",
        context=[context_doc],
        detector_params={"n": 2, "temperature": 0.3},
    )
    response = asyncio.run(
        llama_guard_detection_instance.context_analyze(context_request)
    )
    assert type(response) == ErrorResponse
    assert response.code == HTTPStatus.NOT_IMPLEMENTED


def test_generation_analyze(llama_guard_detection, llama_guard_completion_response):
    llama_guard_detection_instance = asyncio.run(llama_guard_detection)
    detection_request = GenerationDetectionRequest(
        prompt="Where is the moose?",
        generated_text="Maybe Canada?",
        detector_params={
            "n": 2,
        },
    )
    with patch(
        "vllm_detector_adapter.generative_detectors.llama_guard.LlamaGuard.create_chat_completion",
        return_value=llama_guard_completion_response,
    ):
        detection_response = asyncio.run(
            llama_guard_detection_instance.generation_analyze(detection_request)
        )
        assert type(detection_response) == DetectionResponse
        detections = detection_response.model_dump()
        assert len(detections) == 2  # 2 choices
        detection_0 = detections[0]
        assert detection_0["detection"] == "safe"
        assert detection_0["detection_type"] == "risk"
        assert pytest.approx(detection_0["score"]) == 0.001346767
        assert detection_0["metadata"] == {}


def test_risk_bank_extraction(llama_guard_detection):
    llama_guard_detection_instance = asyncio.run(llama_guard_detection)

    risk_bank_objs = asyncio.run(
        llama_guard_detection_instance._get_predefined_risk_bank()
    )
    assert len(risk_bank_objs) == 4
    assert risk_bank_objs[0].key.value == "S1"<|MERGE_RESOLUTION|>--- conflicted
+++ resolved
@@ -187,34 +187,19 @@
     unsafe_score = 0.99
     llama_guard_detection_instance = asyncio.run(llama_guard_detection)
     # NOTE: we are testing private function here
-<<<<<<< HEAD
-    (
-        response,
-        scores,
-        _,
-        metadata_list,
-    ) = llama_guard_detection_instance._LlamaGuard__post_process_result(
-        response, [unsafe_score], "risk", [{"foo": "bar"}]
-=======
     (new_response, scores, detection_type, metadata,) = asyncio.run(
         llama_guard_detection_instance.post_process_completion_results(
             response, [unsafe_score], "risk"
         )
->>>>>>> 4724cc50
     )
 
     assert isinstance(new_response, ChatCompletionResponse)
     assert new_response.choices[0].message.content == "unsafe"
     assert scores[0] == unsafe_score
-<<<<<<< HEAD
-    assert len(response.choices) == 1
-    assert metadata_list == [{"foo": "bar"}]
-=======
     assert len(new_response.choices) == 1
     assert detection_type == "risk"
     # post_process_completion_results function returns array of metadata per choice
     assert metadata == expected_metadata
->>>>>>> 4724cc50
 
 
 def test_post_process_content_works_for_safe(llama_guard_detection):
@@ -236,20 +221,10 @@
     safe_score = 0.99
     llama_guard_detection_instance = asyncio.run(llama_guard_detection)
     # NOTE: we are testing private function here
-<<<<<<< HEAD
-    (
-        response,
-        scores,
-        _,
-        _,
-    ) = llama_guard_detection_instance._LlamaGuard__post_process_result(
-        response, [safe_score], "risk", None
-=======
     (new_response, scores, detection_type, metadata,) = asyncio.run(
         llama_guard_detection_instance.post_process_completion_results(
             response, [safe_score], "risk"
         )
->>>>>>> 4724cc50
     )
 
     assert isinstance(new_response, ChatCompletionResponse)
