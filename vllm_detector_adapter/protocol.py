--- conflicted
+++ resolved
@@ -47,11 +47,7 @@
     detection_type: str = Field(examples=["simple_example"])
     # Score of detection
     score: float = Field(examples=[0.5])
-<<<<<<< HEAD
-    # Optional metadata, containing more information on the detection
-    metadata: Optional[Dict] = {}
-=======
-    # Metadata for additional model information provided by the model
+    # Optional metadata for additional model information provided by the model
     metadata: Optional[Dict] = {}
 
     @staticmethod
@@ -71,7 +67,8 @@
             req_content: str
                Input content in the request
             metadata_per_choice: Optional[List[Dict]]
-                List of dict containing metadata response provided by the model
+                Optional list of dicts containing metadata response provided by the model,
+                one dict per choice
         Returns:
             List[ContentsDetectionResponseObject]
         """
@@ -109,7 +106,6 @@
                 )
 
         return detection_responses
->>>>>>> 4724cc50
 
 
 class ContentsDetectionResponse(RootModel):
@@ -121,43 +117,6 @@
     def from_chat_completion_response(results, contents: List[str], *args, **kwargs):
         contents_detection_responses = []
 
-<<<<<<< HEAD
-        for content_idx, (response, scores, detection_type, metadata_list) in enumerate(
-            results
-        ):
-
-            detection_responses = []
-            start = 0
-            end = len(contents[content_idx])
-
-            for i, choice in enumerate(response.choices):
-                content = choice.message.content
-                # NOTE: for providing spans, we currently consider entire generated text as a span.
-                # This is because, at the time of writing, the generative guardrail models does not
-                # provide specific information about input text, which can be used to deduce spans.
-                if content and isinstance(content, str):
-                    response_object = ContentsDetectionResponseObject(
-                        detection_type=detection_type,
-                        detection=content.strip(),
-                        start=start,
-                        end=end,
-                        text=contents[content_idx],
-                        score=scores[i],
-                        metadata=metadata_list[i] if metadata_list else {},
-                    ).model_dump()
-                    detection_responses.append(response_object)
-                else:
-                    # This case should be unlikely but we handle it since a detection
-                    # can't be returned without the content
-                    # A partial response could be considered in the future
-                    # but that would likely not look like the current ErrorResponse
-                    return ErrorResponse(
-                        message=f"Choice {i} from chat completion does not have content. \
-                            Consider updating input and/or parameters for detections.",
-                        type="BadRequestError",
-                        code=HTTPStatus.BAD_REQUEST.value,
-                    )
-=======
         for content_idx, (response, scores, detection_type) in enumerate(results):
             detection_responses = (
                 ContentsDetectionResponseObject.from_chat_completion_response(
@@ -172,7 +131,6 @@
             if isinstance(detection_responses, ErrorResponse):
                 return detection_responses
 
->>>>>>> 4724cc50
             contents_detection_responses.append(detection_responses)
 
         return ContentsDetectionResponse(root=contents_detection_responses)
@@ -298,11 +256,7 @@
     detection_type: str = Field(examples=["simple_example"])
     # Score of detection
     score: float = Field(examples=[0.5])
-<<<<<<< HEAD
-    # Optional metadata, containing more information on the detection
-=======
-    # Metadata for additional model information provided by the model
->>>>>>> 4724cc50
+    # Optional metadata for additional model information provided by the model
     metadata: Optional[Dict] = {}
 
 
@@ -316,11 +270,7 @@
         response: ChatCompletionResponse,
         scores: List[float],
         detection_type: str,
-<<<<<<< HEAD
-        metadata_list: Optional[List[Dict]],
-=======
         metadata_per_choice: Optional[List[Dict]] = None,
->>>>>>> 4724cc50
     ):
         """Function to convert openai chat completion response to [fms] chat detection response"""
         detection_responses = []
@@ -331,11 +281,7 @@
                     detection_type=detection_type,
                     detection=content.strip(),
                     score=scores[i],
-<<<<<<< HEAD
-                    metadata=metadata_list[i] if metadata_list else {},
-=======
                     metadata=metadata_per_choice[i] if metadata_per_choice else {},
->>>>>>> 4724cc50
                 ).model_dump()
                 detection_responses.append(response_object)
             else:
