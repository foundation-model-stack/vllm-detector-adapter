# Standard
from http import HTTPStatus
from pathlib import Path
from typing import List, Optional, Union
import asyncio
import codecs
import math

# Third Party
from fastapi import Request
<<<<<<< HEAD
from vllm.entrypoints.openai.protocol import (
    ChatCompletionRequest,
    ChatCompletionResponse,
    ErrorResponse,
)
=======
from jinja2.exceptions import TemplateError
from vllm.entrypoints.openai.protocol import ChatCompletionResponse, ErrorResponse
>>>>>>> 271b5d6a
from vllm.entrypoints.openai.serving_chat import OpenAIServingChat
import jinja2
import torch

# Local
from vllm_detector_adapter.detector_dispatcher import detector_dispatcher
from vllm_detector_adapter.logging import init_logger
from vllm_detector_adapter.protocol import (
    ROLE_OVERRIDE_PARAM_NAME,
    ChatDetectionRequest,
    ContentsDetectionRequest,
    ContentsDetectionResponse,
    ContextAnalysisRequest,
    DetectionResponse,
)
from vllm_detector_adapter.utils import DetectorType

logger = init_logger(__name__)

START_PROB = 1e-50

DEFAULT_ROLE_FOR_CONTENTS_DETECTION = "user"


class ChatCompletionDetectionBase(OpenAIServingChat):
    """Base class for developing chat completion based detectors"""

    def __init__(self, task_template: str, output_template: str, *args, **kwargs):
        super().__init__(*args, **kwargs)

        self.jinja_env = jinja2.Environment()
        self.task_template = self.load_template(task_template)

        self.output_template = self.load_template(output_template)

    ##### Template functions ###################################################

    def load_template(self, template_path: Optional[Union[Path, str]]) -> str:
        """Function to load template
        Note: this function currently is largely taken from the chat template method
        in vllm.entrypoints.chat_utils
        """
        if template_path is None:
            return None
        try:
            with open(template_path, "r") as f:
                resolved_template = f.read()
                # Addition to vllm's original load chat template method
                # This prevents additional escaping of template characters
                # such as \n (newlines)
                resolved_template = codecs.decode(resolved_template, "unicode-escape")
        except OSError as e:
            if isinstance(template_path, Path):
                raise

            JINJA_CHARS = "{}\n"
            if not any(c in template_path for c in JINJA_CHARS):
                msg = (
                    f"The supplied template ({template_path}) "
                    f"looks like a file path, but it failed to be "
                    f"opened. Reason: {e}"
                )
                raise ValueError(msg) from e

            # If opening a file fails, set template to be args to
            # ensure we decode so our escape are interpreted correctly
            resolved_template = codecs.decode(template_path, "unicode_escape")

        logger.info("Using supplied template:\n%s", resolved_template)
        return self.jinja_env.from_string(resolved_template)

    def apply_output_template(
        self, response: ChatCompletionResponse
    ) -> Union[ChatCompletionResponse, ErrorResponse]:
        """Apply output parsing template for the response"""
        return response

    ##### Chat request processing functions ####################################

    # Usage of detector_dispatcher allows same function name to be called for different types of
    # detectors with different arguments and implementation.
    @detector_dispatcher(types=[DetectorType.TEXT_CHAT, DetectorType.TEXT_CONTENT])
    def apply_task_template(
        self, request: ChatDetectionRequest
    ) -> Union[ChatDetectionRequest, ErrorResponse]:
        """Apply task template on the chat request"""
        return request

    @detector_dispatcher(types=[DetectorType.TEXT_CHAT])
    def preprocess_request(  # noqa: F811
        self, request: ChatDetectionRequest
    ) -> Union[ChatDetectionRequest, ErrorResponse]:
        """Preprocess chat request"""
        # pylint: disable=redefined-outer-name
        return request

    ##### Contents request processing functions ####################################

    @detector_dispatcher(types=[DetectorType.TEXT_CONTENT])
    def preprocess_request(  # noqa: F811
        self, request: ContentsDetectionRequest
    ) -> Union[ContentsDetectionRequest, ErrorResponse]:
        """Preprocess contents request and convert it into appropriate chat request"""
        # pylint: disable=redefined-outer-name
        # Fetch model name from super class: OpenAIServing
        model_name = self.models.base_model_paths[0].name

        # Fetch role override from detector_params, otherwise use default
        role = request.detector_params.get(
            ROLE_OVERRIDE_PARAM_NAME, DEFAULT_ROLE_FOR_CONTENTS_DETECTION
        )

        batch_requests = [
            ChatCompletionRequest(
                messages=[{"role": role, "content": content}],
                model=model_name,
                **request.detector_params,
            )
            for content in request.contents
        ]

        return batch_requests

    ##### General chat completion output processing functions ##################

    def calculate_scores(self, response: ChatCompletionResponse) -> List[float]:
        """Extract scores from logprobs of the raw chat response"""
        safe_token_prob = START_PROB
        unsafe_token_prob = START_PROB

        choice_scores = []

        # TODO: consider if this part can be optimized despite nested response structure
        for choice in response.choices:
            # Each choice will have logprobs for tokens
            for logprob_info_i in choice.logprobs.content:
                # NOTE: open-ai chat completion performs a max operation over top log probs
                # and puts that result in `logprobs`, whereas we need to do a sum over these as
                # per discussion with granite team. So we are pulling in `top_logprobs`
                for top_logprob in logprob_info_i.top_logprobs:
                    token = top_logprob.token
                    if token.strip().lower() == self.SAFE_TOKEN.lower():
                        safe_token_prob += math.exp(top_logprob.logprob)
                    if token.strip().lower() == self.UNSAFE_TOKEN.lower():
                        unsafe_token_prob += math.exp(top_logprob.logprob)

            probabilities = torch.softmax(
                torch.tensor([math.log(safe_token_prob), math.log(unsafe_token_prob)]),
                dim=0,
            )

            # We calculate "probability of risk" here, therefore, only return probability related to
            # unsafe_token_prob. Use .item() to get tensor float
            choice_scores.append(probabilities[1].item())

        return choice_scores

    async def process_chat_completion_with_scores(
        self, chat_completion_request, raw_request
    ) -> Union[DetectionResponse, ErrorResponse]:
        # Return an error for streaming for now. Since the detector API is unary,
        # results would not be streamed back anyway. The chat completion response
        # object would look different, and content would have to be aggregated.
        if chat_completion_request.stream:
            return ErrorResponse(
                message="streaming is not supported for the detector",
                type="BadRequestError",
                code=HTTPStatus.BAD_REQUEST.value,
            )

        # Manually set logprobs to True to calculate score later on
        # NOTE: this is supposed to override if user has set logprobs to False
        # or left logprobs as the default False
        chat_completion_request.logprobs = True
        # NOTE: We need top_logprobs to be enabled to calculate score appropriately
        # We override this and not allow configuration at this point. In future, we may
        # want to expose this configurable to certain range.
        chat_completion_request.top_logprobs = 5

        logger.debug("Request to chat completion: %s", chat_completion_request)

        # Call chat completion
        try:
            chat_response = await self.create_chat_completion(
                chat_completion_request, raw_request
            )
        except TemplateError as e:
            # Propagate template errors including those from raise_exception in the chat_template.
            # UndefinedError, a subclass of TemplateError, can happen due to a variety of reasons -
            # e.g. for Granite Guardian it is not limited but including the following
            # for a particular risk definition: unexpected number of messages, unexpected
            # ordering of messages, unexpected roles used for particular messages.
            # Users _may_ be able to correct some of these errors by changing the input
            # but the error message may not be directly user-comprehensible
            chat_response = ErrorResponse(
                message=e.message or "Template error",
                type="BadRequestError",
                code=HTTPStatus.BAD_REQUEST.value,
            )

        logger.debug("Raw chat completion response: %s", chat_response)
        if isinstance(chat_response, ErrorResponse):
            # Propagate chat completion errors directly
            return chat_response

        # Apply output template if it exists
        if self.output_template:
            chat_response = self.apply_output_template(chat_response)

        # Calculate scores
        scores = self.calculate_scores(chat_response)

        return chat_response, scores, self.DETECTION_TYPE

    ##### Detection methods ####################################################
    # Base implementation of other detection endpoints like content can go here

    async def chat(
        self,
        request: ChatDetectionRequest,
        raw_request: Optional[Request] = None,
    ) -> Union[DetectionResponse, ErrorResponse]:
        """Function used to call chat detection and provide a /chat response"""

        # Fetch model name from super class: OpenAIServing
        model_name = self.models.base_model_paths[0].name

        # Apply task template if it exists
        if self.task_template:
            request = self.apply_task_template(request, fn_type=DetectorType.TEXT_CHAT)
            if isinstance(request, ErrorResponse):
                # Propagate any request problems that will not allow
                # task template to be applied
                return request

        # Optionally make model-dependent adjustments for the request
        request = self.preprocess_request(request, fn_type=DetectorType.TEXT_CHAT)

        chat_completion_request = request.to_chat_completion_request(model_name)
        if isinstance(chat_completion_request, ErrorResponse):
            # Propagate any request problems
            return chat_completion_request

        result = await self.process_chat_completion_with_scores(
            chat_completion_request, raw_request
        )

        if isinstance(result, ErrorResponse):
            # Propagate any errors from OpenAI API
            return result
        else:
            (chat_response, scores, detection_type) = result

        return DetectionResponse.from_chat_completion_response(
            chat_response, scores, detection_type
        )

    async def context_analyze(
        self,
        request: ContextAnalysisRequest,
        raw_request: Optional[Request] = None,
    ) -> Union[DetectionResponse, ErrorResponse]:
        """Function used to call chat detection and provide a /context/doc response"""
        # Return "not implemented" here since context analysis may not
        # generally apply to all models at this time
        return ErrorResponse(
            message="context analysis is not supported for the detector",
            type="NotImplementedError",
            code=HTTPStatus.NOT_IMPLEMENTED.value,
        )

    async def content_analysis(
        self,
        request: ContentsDetectionRequest,
        raw_request: Optional[Request] = None,
    ):
        """Function used to call chat detection and provide a /text/contents response"""

        # Apply task template if it exists
        if self.task_template:
            request = self.apply_task_template(
                request, fn_type=DetectorType.TEXT_CONTENT
            )
            if isinstance(request, ErrorResponse):
                # Propagate any request problems that will not allow
                # task template to be applied
                return request

        # Since real batch processing function doesn't exist at the time of writing,
        # we are just going to collect all the text from content request and create
        # separate ChatCompletionRequests and then fire them up and wait asynchronously.
        # This mirrors how batching is handled in run_batch function in entrypoints/openai/
        # in vLLM codebase.
        completion_requests = self.preprocess_request(
            request, fn_type=DetectorType.TEXT_CONTENT
        )

        # Fire up all the completion requests asynchronously.
        tasks = [
            asyncio.create_task(
                self.process_chat_completion_with_scores(
                    completion_request, raw_request
                )
            )
            for completion_request in completion_requests
        ]

        # Gather all the results
        # NOTE: The results are guaranteed to be in order of requests
        results = await asyncio.gather(*tasks)

        # If there is any error, return that otherwise, return the whole response
        # properly formatted.
        for result in results:
            # NOTE: we are only sending 1 of the error results
            # and not every or not cumulative
            if isinstance(result, ErrorResponse):
                return result

        return ContentsDetectionResponse.from_chat_completion_response(results)<|MERGE_RESOLUTION|>--- conflicted
+++ resolved
@@ -8,16 +8,12 @@
 
 # Third Party
 from fastapi import Request
-<<<<<<< HEAD
+from jinja2.exceptions import TemplateError
 from vllm.entrypoints.openai.protocol import (
     ChatCompletionRequest,
     ChatCompletionResponse,
     ErrorResponse,
 )
-=======
-from jinja2.exceptions import TemplateError
-from vllm.entrypoints.openai.protocol import ChatCompletionResponse, ErrorResponse
->>>>>>> 271b5d6a
 from vllm.entrypoints.openai.serving_chat import OpenAIServingChat
 import jinja2
 import torch
