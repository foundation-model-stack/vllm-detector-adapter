# Standard
from http import HTTPStatus
from pathlib import Path
from typing import Dict, List, Optional, Tuple, Union
import asyncio
import codecs
import math

# Third Party
from fastapi import Request
from jinja2.exceptions import TemplateError
from vllm.entrypoints.openai.protocol import (
    ChatCompletionRequest,
    ChatCompletionResponse,
    ErrorResponse,
)
from vllm.entrypoints.openai.serving_chat import OpenAIServingChat
import jinja2
import torch

# Local
from vllm_detector_adapter.detector_dispatcher import detector_dispatcher
from vllm_detector_adapter.logging import init_logger
from vllm_detector_adapter.protocol import (
    ROLE_OVERRIDE_PARAM_NAME,
    ChatDetectionRequest,
    ContentsDetectionRequest,
    ContentsDetectionResponse,
    ContentsDetectionResponseObject,
    ContextAnalysisRequest,
    DetectionResponse,
    GenerationDetectionRequest,
)
from vllm_detector_adapter.utils import DetectorType

logger = init_logger(__name__)

START_PROB = 1e-50

DEFAULT_ROLE_FOR_CONTENTS_DETECTION = "user"


class ChatCompletionDetectionBase(OpenAIServingChat):
    """Base class for developing chat completion based detectors"""

    def __init__(
        self,
        task_template: str,
        output_template: str,
        *args,
        **kwargs,
    ):
        super().__init__(*args, **kwargs)

        self.jinja_env = jinja2.Environment()
        self.task_template = self.load_template(task_template)

        self.output_template = self.load_template(output_template)

    ##### Template functions ###################################################

    async def _get_predefined_risk_bank(self) -> List[jinja2.nodes.Pair]:
        """Get the list of risks defined in the chat template"""

        if not hasattr(self, "RISK_BANK_VAR_NAME"):
            raise ValueError(
                f"RISK_BANK_VAR_NAME is not defined for {self.__class__.__name__} type of models"
            )

        if self.chat_template:
            # use chat template directly, since it might have been provided to override
            # default model's chat template
            chat_template = self.chat_template
        else:
            # use model's default chat template
            # NOTE: we need to get tokenizer separately to support LoRA adapters
            tokenizer = await self.engine_client.get_tokenizer()
            chat_template = tokenizer.chat_template

        ast = self.jinja_env.parse(chat_template)
        risk_bank_objs = []

        # Note: jinja2.nodes.Assign is type of node
        for node in ast.find_all(jinja2.nodes.Assign):
            if node.target.name == self.RISK_BANK_VAR_NAME:
                risk_node = node
                for i in risk_node.node.items:
                    risk_bank_objs.append(i)

        return risk_bank_objs

    def load_template(self, template_path: Optional[Union[Path, str]]) -> str:
        """Function to load template
        Note: this function currently is largely taken from the chat template method
        in vllm.entrypoints.chat_utils
        """
        if template_path is None:
            return None
        try:
            with open(template_path, "r") as f:
                resolved_template = f.read()
                # Addition to vllm's original load chat template method
                # This prevents additional escaping of template characters
                # such as \n (newlines)
                resolved_template = codecs.decode(resolved_template, "unicode-escape")
        except OSError as e:
            if isinstance(template_path, Path):
                raise

            JINJA_CHARS = "{}\n"
            if not any(c in template_path for c in JINJA_CHARS):
                msg = (
                    f"The supplied template ({template_path}) "
                    f"looks like a file path, but it failed to be "
                    f"opened. Reason: {e}"
                )
                raise ValueError(msg) from e

            # If opening a file fails, set template to be args to
            # ensure we decode so our escape are interpreted correctly
            resolved_template = codecs.decode(template_path, "unicode_escape")

        logger.info("Using supplied template:\n%s", resolved_template)
        return self.jinja_env.from_string(resolved_template)

    def apply_output_template(
        self, response: ChatCompletionResponse
    ) -> Union[ChatCompletionResponse, ErrorResponse]:
        """Apply output parsing template for the response"""
        return response

    ##### Chat request processing functions ####################################

    # Usage of detector_dispatcher allows same function name to be called for different types of
    # detectors with different arguments and implementation.
    @detector_dispatcher(
        types=[
            DetectorType.TEXT_CHAT,
            DetectorType.TEXT_CONTENT,
            DetectorType.TEXT_GENERATION,
        ]
    )
    def apply_task_template(
        self, request: ChatDetectionRequest
    ) -> Union[ChatDetectionRequest, ErrorResponse]:
        """Apply task template on the chat request"""
        return request

    @detector_dispatcher(types=[DetectorType.TEXT_CHAT, DetectorType.TEXT_GENERATION])
    def preprocess_request(  # noqa: F811
        self, request: Union[ChatDetectionRequest, GenerationDetectionRequest]
    ) -> Union[ChatDetectionRequest, GenerationDetectionRequest, ErrorResponse]:
        """Preprocess chat request or generation detection request"""
        # pylint: disable=redefined-outer-name
        return request

    ##### Contents request processing functions ####################################

    @detector_dispatcher(types=[DetectorType.TEXT_CONTENT])
    def preprocess_request(  # noqa: F811
        self, request: ContentsDetectionRequest
    ) -> Union[List[ChatCompletionRequest], ErrorResponse]:
        """Preprocess contents request and convert it into appropriate chat requests"""
        # pylint: disable=redefined-outer-name
        # Fetch model name from super class: OpenAIServing
        model_name = self.models.base_model_paths[0].name

        # Fetch role override from detector_params, otherwise use default
        role = request.detector_params.pop(
            ROLE_OVERRIDE_PARAM_NAME, DEFAULT_ROLE_FOR_CONTENTS_DETECTION
        )

        batch_requests = [
            ChatCompletionRequest(
                messages=[{"role": role, "content": content}],
                model=model_name,
                **request.detector_params,
            )
            for content in request.contents
        ]

        return batch_requests

    ##### General chat completion output processing functions ##################

    def process_metadata_list(
        self, response: ChatCompletionResponse
    ) -> Tuple[ChatCompletionResponse, Optional[List[Dict]]]:
        """Process chat completion for metadata. Metadata if returned is
        expected to correspond to one Dict per choice in the chat completion response
        """
        return response, None

    def calculate_scores(self, response: ChatCompletionResponse) -> List[float]:
        """Extract scores from logprobs of the raw chat response"""
        safe_token_prob = START_PROB
        unsafe_token_prob = START_PROB

        choice_scores = []

        # TODO: consider if this part can be optimized despite nested response structure
        for choice in response.choices:
            # Each choice will have logprobs for tokens
            for logprob_info_i in choice.logprobs.content:
                # NOTE: open-ai chat completion performs a max operation over top log probs
                # and puts that result in `logprobs`, whereas we need to do a sum over these as
                # per discussion with granite team. So we are pulling in `top_logprobs`
                for top_logprob in logprob_info_i.top_logprobs:
                    token = top_logprob.token
                    if token.strip().lower() == self.SAFE_TOKEN.lower():
                        safe_token_prob += math.exp(top_logprob.logprob)
                    if token.strip().lower() == self.UNSAFE_TOKEN.lower():
                        unsafe_token_prob += math.exp(top_logprob.logprob)

            probabilities = torch.softmax(
                torch.tensor([math.log(safe_token_prob), math.log(unsafe_token_prob)]),
                dim=0,
            )

            # We calculate "probability of risk" here, therefore, only return probability related to
            # unsafe_token_prob. Use .item() to get tensor float
            choice_scores.append(probabilities[1].item())

        return choice_scores

    async def process_chat_completion_with_scores(
        self, chat_completion_request, raw_request
    ) -> Union[Tuple[ChatCompletionResponse, List[float], str], ErrorResponse]:
        # Return an error for streaming for now. Since the detector API is unary,
        # results would not be streamed back anyway. The chat completion response
        # object would look different, and content would have to be aggregated.
        if chat_completion_request.stream:
            return ErrorResponse(
                message="streaming is not supported for the detector",
                type="BadRequestError",
                code=HTTPStatus.BAD_REQUEST.value,
            )

        # Manually set logprobs to True to calculate score later on
        # NOTE: this is supposed to override if user has set logprobs to False
        # or left logprobs as the default False
        chat_completion_request.logprobs = True
        # NOTE: We need top_logprobs to be enabled to calculate score appropriately
        # We override this and not allow configuration at this point. In future, we may
        # want to expose this configurable to certain range.
        chat_completion_request.top_logprobs = 5

        logger.debug("Request to chat completion: %s", chat_completion_request)

        # Call chat completion
        try:
            chat_response = await self.create_chat_completion(
                chat_completion_request, raw_request
            )
        except TemplateError as e:
            # Propagate template errors including those from raise_exception in the chat_template.
            # UndefinedError, a subclass of TemplateError, can happen due to a variety of reasons -
            # e.g. for Granite Guardian it is not limited but including the following
            # for a particular risk definition: unexpected number of messages, unexpected
            # ordering of messages, unexpected roles used for particular messages.
            # Users _may_ be able to correct some of these errors by changing the input
            # but the error message may not be directly user-comprehensible
            chat_response = ErrorResponse(
                message=e.message or "Template error",
                type="BadRequestError",
                code=HTTPStatus.BAD_REQUEST.value,
            )

        logger.debug("Raw chat completion response: %s", chat_response)
        if isinstance(chat_response, ErrorResponse):
            # Propagate chat completion errors directly
            return chat_response

        # Apply output template if it exists
        if self.output_template:
            chat_response = self.apply_output_template(chat_response)

        # Calculate scores
        scores = self.calculate_scores(chat_response)

        # Get metadata list on response with processed chat response, if applicable
        chat_response, metadata_list = self.process_metadata_list(chat_response)

        return chat_response, scores, self.DETECTION_TYPE, metadata_list

    async def post_process_completion_results(
        self, response: ChatCompletionResponse, scores: List[float], detection_type: str
    ) -> Tuple[ChatCompletionResponse, List[float], str, Optional[List[Dict]]]:
        """Function to process the results of chat completion and to divide it
        into logical blocks that can be converted into different detection result
        objects

        NOTE: This function is kept async to allow consistent usage with llama-guard's implementation
        and in case this function needs to access other async function or
        execute heavier tasks in future.

        Args:
            response: ChatCompletionResponse,
            scores: List[float],
            detection_type: str
        Returns:
            response: ChatCompletionResponse
            scores: List[float]
            detection_type: str
            metadata_list: List[dict] or None
        """
        metadata_list = None
        return response, scores, detection_type, metadata_list

    ##### Detection methods ####################################################
    # Base implementation of other detection endpoints like content can go here

    async def chat(
        self,
        request: ChatDetectionRequest,
        raw_request: Optional[Request] = None,
    ) -> Union[DetectionResponse, ErrorResponse]:
        """Function used to call chat detection and provide a /chat response"""

        # Fetch model name from super class: OpenAIServing
        model_name = self.models.base_model_paths[0].name

        # Apply task template if it exists
        if self.task_template:
            request = self.apply_task_template(request, fn_type=DetectorType.TEXT_CHAT)
            if isinstance(request, ErrorResponse):
                # Propagate any request problems that will not allow
                # task template to be applied
                return request

        # Optionally make model-dependent adjustments for the request
        request = self.preprocess_request(request, fn_type=DetectorType.TEXT_CHAT)

        chat_completion_request = request.to_chat_completion_request(model_name)
        if isinstance(chat_completion_request, ErrorResponse):
            # Propagate any request problems
            return chat_completion_request

        result = await self.process_chat_completion_with_scores(
            chat_completion_request, raw_request
        )

        if isinstance(result, ErrorResponse):
            # Propagate any errors from OpenAI API
            return result
        else:
<<<<<<< HEAD
            (chat_response, scores, detection_type, metadata_list) = result

        return DetectionResponse.from_chat_completion_response(
            chat_response, scores, detection_type, metadata_list
=======
            (
                chat_response,
                scores,
                detection_type,
                metadata,
            ) = await self.post_process_completion_results(*result)

        return DetectionResponse.from_chat_completion_response(
            chat_response,
            scores,
            detection_type,
            metadata_per_choice=metadata,
>>>>>>> 4724cc50
        )

    async def context_analyze(
        self,
        request: ContextAnalysisRequest,
        raw_request: Optional[Request] = None,
    ) -> Union[DetectionResponse, ErrorResponse]:
        """Function used to call chat detection and provide a /context/doc response"""
        # Return "not implemented" here since context analysis may not
        # generally apply to all models at this time
        return ErrorResponse(
            message="context analysis is not supported for the detector",
            type="NotImplementedError",
            code=HTTPStatus.NOT_IMPLEMENTED.value,
        )

    async def content_analysis(
        self,
        request: ContentsDetectionRequest,
        raw_request: Optional[Request] = None,
    ) -> Union[ContentsDetectionResponse, ErrorResponse]:
        """Function used to call chat detection and provide a /text/contents response"""

        # Apply task template if it exists
        if self.task_template:
            request = self.apply_task_template(
                request, fn_type=DetectorType.TEXT_CONTENT
            )
            if isinstance(request, ErrorResponse):
                # Propagate any request problems that will not allow
                # task template to be applied
                return request

        # Since real batch processing function doesn't exist at the time of writing,
        # we are just going to collect all the text from content request and create
        # separate ChatCompletionRequests and then fire them up and wait asynchronously.
        # This mirrors how batching is handled in run_batch function in entrypoints/openai/
        # in vLLM codebase.
        completion_requests = self.preprocess_request(
            request, fn_type=DetectorType.TEXT_CONTENT
        )

        # Fire up all the completion requests asynchronously.
        tasks = [
            asyncio.create_task(
                self.process_chat_completion_with_scores(
                    completion_request, raw_request
                )
            )
            for completion_request in completion_requests
        ]

        # Gather all the results
        # NOTE: The results are guaranteed to be in order of requests
        results = await asyncio.gather(*tasks)

        # If there is any error, return that otherwise, return the whole response
        # properly formatted.
        processed_result = []
        for result_idx, result in enumerate(results):
            # NOTE: we are only sending 1 of the error results
            # and not every or not cumulative
            if isinstance(result, ErrorResponse):
                return result
            else:
                (
                    response,
                    new_scores,
                    detection_type,
                    metadata,
                ) = await self.post_process_completion_results(*result)

                new_result = (
                    ContentsDetectionResponseObject.from_chat_completion_response(
                        response,
                        new_scores,
                        detection_type,
                        request.contents[result_idx],
                        metadata_per_choice=metadata,
                    )
                )

                processed_result.append(new_result)

        return ContentsDetectionResponse(root=processed_result)

    async def generation_analyze(
        self,
        request: GenerationDetectionRequest,
        raw_request: Optional[Request] = None,
    ) -> Union[DetectionResponse, ErrorResponse]:
        """Function used to call chat detection and provide a /generation response"""

        # Fetch model name from super class: OpenAIServing
        model_name = self.models.base_model_paths[0].name

        # Apply task template if it exists
        if self.task_template:
            request = self.apply_task_template(
                request, fn_type=DetectorType.TEXT_GENERATION
            )
            if isinstance(request, ErrorResponse):
                # Propagate any request problems that will not allow
                # task template to be applied
                return request

        # Optionally make model-dependent adjustments for the request
        request = self.preprocess_request(request, fn_type=DetectorType.TEXT_GENERATION)

        chat_completion_request = request.to_chat_completion_request(model_name)
        if isinstance(chat_completion_request, ErrorResponse):
            # Propagate any request problems
            return chat_completion_request

        result = await self.process_chat_completion_with_scores(
            chat_completion_request, raw_request
        )

        if isinstance(result, ErrorResponse):
            # Propagate any errors from OpenAI API
            return result
        else:
<<<<<<< HEAD
            (chat_response, scores, detection_type, metadata_list) = result

        return DetectionResponse.from_chat_completion_response(
            chat_response, scores, detection_type, metadata_list
=======
            (
                chat_response,
                scores,
                detection_type,
                metadata,
            ) = await self.post_process_completion_results(*result)

        return DetectionResponse.from_chat_completion_response(
            chat_response,
            scores,
            detection_type,
            metadata_per_choice=metadata,
>>>>>>> 4724cc50
        )<|MERGE_RESOLUTION|>--- conflicted
+++ resolved
@@ -344,12 +344,6 @@
             # Propagate any errors from OpenAI API
             return result
         else:
-<<<<<<< HEAD
-            (chat_response, scores, detection_type, metadata_list) = result
-
-        return DetectionResponse.from_chat_completion_response(
-            chat_response, scores, detection_type, metadata_list
-=======
             (
                 chat_response,
                 scores,
@@ -362,7 +356,6 @@
             scores,
             detection_type,
             metadata_per_choice=metadata,
->>>>>>> 4724cc50
         )
 
     async def context_analyze(
@@ -485,12 +478,6 @@
             # Propagate any errors from OpenAI API
             return result
         else:
-<<<<<<< HEAD
-            (chat_response, scores, detection_type, metadata_list) = result
-
-        return DetectionResponse.from_chat_completion_response(
-            chat_response, scores, detection_type, metadata_list
-=======
             (
                 chat_response,
                 scores,
@@ -503,5 +490,4 @@
             scores,
             detection_type,
             metadata_per_choice=metadata,
->>>>>>> 4724cc50
         )